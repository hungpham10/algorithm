--- conflicted
+++ resolved
@@ -16,7 +16,6 @@
 
 use super::{GetOrderCommand, TcbsActor, TcbsError, UpdateVariablesCommand};
 
-<<<<<<< HEAD
 /// Initializes and starts a `TcbsActor` for the specified stocks and shared variables, registers periodic bid-ask flow updates, and returns the actor's address.
 ///
 /// This function creates a new `TcbsActor` with the provided stock symbols and shared variables, starts it as an Actix actor, and registers a cron task to periodically update and evaluate bid-ask flow data. The actor's address is returned for further interaction.
@@ -36,8 +35,6 @@
 /// let mut resolver = CronResolver::new();
 /// let actor_addr = resolve_tcbs_routes(&mut resolver, &stocks, variables.clone());
 /// ```
-=======
->>>>>>> 9bb5523c
 pub fn resolve_tcbs_routes(
     resolver: &mut CronResolver,
     stocks: &[String],
@@ -121,11 +118,7 @@
                 let _ = actor
                     .send(UpdateVariablesCommand {
                         symbol: response.ticker.clone(),
-<<<<<<< HEAD
-                        orders: response.data,
-=======
                         orders: response.data.clone(),
->>>>>>> 9bb5523c
                     })
                     .await;
 
@@ -160,11 +153,6 @@
                         if result == FUZZY_TRIGGER_THRESHOLD {
                             #[cfg(feature = "python")]
                             {
-<<<<<<< HEAD
-                                Python::with_gil(|py| {
-                                    if let Some(callback) = task.pycallback() {
-                                        let args = PyTuple::new(py, order.to_pytuple(py));
-=======
                                 let orders = &response.data;
 
                                 Python::with_gil(|py| {
@@ -177,7 +165,6 @@
                                                 .collect::<Vec<_>>(),
                                         )
                                         .into();
->>>>>>> 9bb5523c
 
                                         // Call Python callback
                                         if let Err(e) = callback.call1(py, (args,)) {
